import pygame
import random
import math
import numpy as np
import torch
import os
import time
import argparse
from collections import deque
from plant import Plant  # Import the Plant class
import torch.nn as nn
import torch.optim as optim
import torch.nn.functional as F
from analytics.metrics import WormAnalytics

# Parse command line arguments
parser = argparse.ArgumentParser(description='Run the intelligent worm simulation')
parser.add_argument('--demo', action='store_true', help='Run in demo mode using the best trained model')
args = parser.parse_args()

class WormGame:
    def __init__(self, headless=False):
        if headless:
            os.environ["SDL_VIDEODRIVER"] = "dummy"
        else:
            # Force OpenGL to use NVIDIA driver
            os.environ["__NV_PRIME_RENDER_OFFLOAD"] = "1"
            os.environ["__GLX_VENDOR_LIBRARY_NAME"] = "nvidia"
            os.environ["SDL_VIDEODRIVER"] = "x11"
            
        pygame.init()
        self.headless = headless
        
        # Set dimensions based on mode
        if headless:
            # Use smaller fixed dimensions for headless mode
            self.screen_width = 800
            self.screen_height = 600
            self.game_width = 800
            self.game_height = 600
        else:
            # Get display info for window sizing
            display_info = pygame.display.Info()
            screen_height = min(1600, display_info.current_h - 100)  # Doubled from 800
            self.screen_width = int(screen_height * 1.2)  # 20% wider than height
            self.screen_height = screen_height
            
            # Game area is 80% of screen height
            self.game_width = int(self.screen_height * 0.8)
            self.game_height = int(self.screen_height * 0.8)
        
        # Create game surface and screen based on mode
        if not headless:
            self.screen = pygame.display.set_mode((self.screen_width, self.screen_height), pygame.SWSURFACE)
            pygame.display.set_caption("AI Worm" + (" (Demo Mode)" if args.demo else ""))
        else:
            pygame.display.set_mode((1, 1))  # Minimal display for headless mode
            
        # Create game surface for the actual play area
        self.game_surface = pygame.Surface((self.game_width, self.game_height))
        
        # Calculate game area offset to center it
        self.game_x_offset = (self.screen_width - self.game_width) // 2
        self.game_y_offset = (self.screen_height - self.game_height) // 2
        
        # Level and step tracking
        self.level = 1
        self.episode_reward = 0.0
        self.steps_in_level = 0
        self.min_steps = 2000  # Start with 2000 steps like training
        self.max_steps = 5000  # Maximum steps like training
        self.steps_increment = 100  # How many steps to add when leveling up
        self.steps_for_level = self.min_steps  # Current level's step requirement
        
        # Add level and episode tracking
        self.base_steps_for_level = 1000
        self.level_step_increase = 0.2  # 20% increase per level
        
        # Font for displaying text
        if not headless:
            self.font = pygame.font.Font(None, 36)
        
        # Movement properties
        self.angle = 0  # Current angle
        self.target_angle = 0  # Target angle
        self.angular_speed = 0.05  # Reduced from 0.1 for smoother turning
        self.speed = 4.0  # Slightly reduced from 5.0
        self.prev_action = 4  # Previous action (start with no movement)
        
        # Worm properties - scale with game area
        self.segment_length = int(self.game_height/20)  # Spacing between segments
        self.segment_width = int(self.game_height/25)   # Size of body segments
        self.num_segments = 2  # Starting number of segments
        self.max_segments = 30
        self.min_segments = 2
        self.head_size = int(self.game_height/20)      # Size of head
        self.segment_spacing = self.head_size * 1.2  # Fixed spacing between segments
        
        # Eye properties
        self.eye_size = int(self.head_size * 0.25)
        self.eye_offset = int(self.head_size * 0.3)
        
        # Expression properties
        self.expression = 0  # -1 for frown, 0 for neutral, 1 for smile
        self.target_expression = 0  # Target expression to interpolate towards
        self.base_expression_speed = 2.0  # Increased from 0.5 for faster changes
        self.current_expression_speed = 2.0  # Current speed (adjusted by magnitude)
        self.expression_hold_time = 0  # Time to hold current expression
        self.last_time = time.time()  # For tracking time between frames
        
        # Reward normalization
        self.reward_window = []  # Keep track of recent rewards for normalization
        self.reward_window_size = 20  # Reduced from 100 to be more responsive
        self.min_std = 5.0  # Increased from 1.0 to allow more variation
        
        # Hunger and growth mechanics
        self.max_hunger = 1000
        self.hunger = self.max_hunger
        self.base_hunger_rate = 0.1  # Back to original value
        self.current_hunger_rate = self.base_hunger_rate
        self.hunger_gain_from_plant = 300  # Back to original value
        self.shrink_hunger_threshold = 0.5  # Back to original value
        self.shrink_cooldown = 60
        self.shrink_timer = 0
        
        # Plant management
        self.min_plants = 2
        self.max_plants = 8
        self.target_plants = random.randint(self.min_plants, self.max_plants)
        self.plant_spawn_chance = 0.02  # Back to original value
        self.plant_spawn_cooldown = 0
        self.plant_spawn_cooldown_max = 60
        
        # Plant mechanics
        self.plants = []
        self.base_plant_spawn_chance = 0.02  # Back to original value
        self.current_plant_spawn_chance = self.base_plant_spawn_chance
        self.base_max_plants = 5  # Back to original value
        self.current_max_plants = self.base_max_plants
        
        # Colors
        self.head_color = (150, 50, 50)  # Reddish
        self.eye_color = (255, 255, 255)  # White
        self.pupil_color = (0, 0, 0)  # Black
        self.body_colors = []
        for i in range(self.max_segments):
            green_val = int(150 - (100 * i / self.max_segments))
            self.body_colors.append((70, green_val + 30, 20))
        self.wall_color = (70, 70, 70)  # Dark gray
        self.spike_color = (70, 70, 70)   # Darker gray for spikes
        
        # Game boundaries (use game area dimensions)
        self.width = self.game_width
        self.height = self.game_height
        
        # Wall collision tracking
        self.wall_stay_count = 0
<<<<<<< HEAD
        self.danger_zone_distance = self.head_size * 4.0  # Much larger danger zone
        self.danger_zone_start_ratio = 0.98  # Start penalties very early
        self.wall_stay_increment = 1.0  # Faster penalty accumulation
        self.wall_collision_increment = 2.0  # Severe collision penalty growth
        self.wall_stay_recovery = 0.1  # Very slow recovery
        self.max_wall_stay_multiplier = 10.0  # Higher maximum multiplier
        
        # Reward/Penalty constants - all relative to REWARD_FOOD_BASE
        self.REWARD_FOOD_BASE = 100.0
=======
        self.danger_zone_distance = self.head_size * 1.8
        self.danger_zone_start_ratio = 0.9
        self.wall_stay_increment = 0.3
        self.wall_collision_increment = 0.8
        self.wall_stay_recovery = 0.4
        self.wall_stay_exp_base = 1.5  # Increased from 1.15 for stronger exponential penalty
        
        # Reward/Penalty constants
        self.REWARD_FOOD_BASE = 100.0  # Increased to make food more rewarding
>>>>>>> cd79f527
        self.REWARD_FOOD_HUNGER_SCALE = 2.0
        self.REWARD_GROWTH = 50.0
        self.REWARD_SMOOTH_MOVEMENT = 2.0
        self.REWARD_EXPLORATION = 5.0
        self.REWARD_CENTER = 20.0  # New reward for being in center
        
<<<<<<< HEAD
        # Penalties - much more severe
        self.PENALTY_WALL = -500.0  # 5x food reward
        self.PENALTY_WALL_STAY = -100.0  # Base wall stay penalty
        self.PENALTY_DANGER_ZONE = -80.0  # Stronger danger zone penalty
        self.PENALTY_SHARP_TURN = -2.0
        self.PENALTY_DIRECTION_CHANGE = -0.8
        self.PENALTY_SHRINK = -25.0
=======
        # Penalties
        self.PENALTY_WALL = -50.0  # Keep strong wall collision penalty
        self.PENALTY_WALL_STAY = -20.0  # Keep strong wall stay penalty
        self.wall_stay_scale = 2.0  # Keep strong scaling
        self.PENALTY_SHARP_TURN = -0.1  # Reduced to be less punishing for exploration
        self.PENALTY_DIRECTION_CHANGE = -0.05  # Reduced to be less punishing for exploration
        self.PENALTY_SHRINK = -25.0
        self.PENALTY_DANGER_ZONE = -2.0  # Keep as is
>>>>>>> cd79f527
        self.PENALTY_STARVATION_BASE = -1.5
        
        # Center zone definition
        self.center_zone_radius = min(self.width, self.height) * 0.3  # 30% of arena
        
        # Generate rocky walls once at initialization
        self.wall_points = 100  # More points for finer detail
        self.wall_color = (70, 70, 70)  # Dark gray
        margin = int(self.head_size * 0.4)  # Reduced margin to 40% of original
        base_jitter = self.head_size * 0.4  # Halved from 0.8 to 0.4
        
        def get_jagged_wall_points(start, end, num_points):
            points = []
            # Get wall direction
            is_vertical = start[0] == end[0]
            wall_length = end[1] - start[1] if is_vertical else end[0] - start[0]
            
            # Generate base points along the wall
            for i in range(num_points):
                t = i / (num_points - 1)
                # Base position along wall
                base_x = start[0] + (0 if is_vertical else t * wall_length)
                base_y = start[1] + (t * wall_length if is_vertical else 0)
                
                # Calculate jitter based on position
                # More jitter in middle, less at corners
                edge_factor = min(t, 1-t) * 3  # Reduced from 4 to 3 for smoother transitions
                jitter_scale = base_jitter * (0.5 + edge_factor)
                
                # Add random jitter inward
                if is_vertical:
                    if start[0] == margin:  # Left wall
                        jit_x = random.random() * jitter_scale
                    else:  # Right wall
                        jit_x = -random.random() * jitter_scale
                    # Add some vertical displacement for more jaggedness
                    jit_y = (random.random() - 0.5) * jitter_scale * 0.25  # Reduced from 0.5 to 0.25
                else:
                    if start[1] == margin:  # Top wall
                        jit_y = random.random() * jitter_scale
                    else:  # Bottom wall
                        jit_y = -random.random() * jitter_scale
                    # Add some horizontal displacement for more jaggedness
                    jit_x = (random.random() - 0.5) * jitter_scale * 0.25  # Reduced from 0.5 to 0.25
                
                # Add sharp spikes randomly (reduced frequency and intensity)
                if random.random() < 0.1:  # Reduced from 0.2 to 0.1 (10% chance)
                    if is_vertical:
                        jit_x *= 1.5  # Reduced from 2.0 to 1.5
                    else:
                        jit_y *= 1.5  # Reduced from 2.0 to 1.5
                
                # Ensure points don't go outside the frame
                if is_vertical:
                    if start[0] == margin:  # Left wall
                        base_x = max(2, base_x + jit_x)  # Keep 2 pixels from edge
                    else:  # Right wall
                        base_x = min(self.width - 2, base_x + jit_x)
                    base_y = base_y + jit_y
                else:
                    if start[1] == margin:  # Top wall
                        base_y = max(2, base_y + jit_y)
                    else:  # Bottom wall
                        base_y = min(self.height - 2, base_y + jit_y)
                    base_x = base_x + jit_x
                
                points.append((base_x, base_y))
            
            # Add intermediate points for smoother jagged edges
            smoothed_points = []
            for i in range(len(points) - 1):
                p1 = points[i]
                p2 = points[i + 1]
                smoothed_points.append(p1)
                
                # Add 2 intermediate points between each pair of main points
                for j in range(1, 3):
                    t = j / 3
                    # Linear interpolation with some random displacement
                    mid_x = p1[0] + t * (p2[0] - p1[0]) + (random.random() - 0.5) * base_jitter * 0.3
                    mid_y = p1[1] + t * (p2[1] - p1[1]) + (random.random() - 0.5) * base_jitter * 0.3
                    smoothed_points.append((mid_x, mid_y))
            
            smoothed_points.append(points[-1])
            return smoothed_points
        
        # Generate all wall points once
        self.left_wall = get_jagged_wall_points((margin, margin), (margin, self.height-margin), self.wall_points)
        self.right_wall = get_jagged_wall_points((self.width-margin, margin), (self.width-margin, self.height-margin), self.wall_points)
        self.top_wall = get_jagged_wall_points((margin, margin), (self.width-margin, margin), self.wall_points)
        self.bottom_wall = get_jagged_wall_points((margin, self.height-margin), (self.width-margin, self.height-margin), self.wall_points)
        
        # Initialize worm
        self.reset()
        
        # Debug info
        self.last_reward = 0
        self.last_reward_source = "None"
        
    def spawn_plant(self):
        """Try to spawn a new plant if conditions are met"""
        margin = self.game_height // 10
        x = random.randint(margin, self.game_width - margin)
        y = random.randint(margin, self.game_height - margin)
        
        # Check if too close to other plants
        too_close = False
        for plant in self.plants:
            dist = math.sqrt((x - plant.x)**2 + (y - plant.y)**2)
            if dist < self.game_height // 8:
                too_close = True
                break
                
        if not too_close:
            self.plants.append(Plant(x, y, self.game_height))
            return True
        return False

    def update_plants(self):
        """Update all plants and handle spawning"""
        # Update existing plants
        for plant in self.plants[:]:  # Use slice copy to safely modify during iteration
            if not plant.update():
                self.plants.remove(plant)
                
        # Occasionally change target number of plants
        if random.random() < 0.001:  # 0.1% chance per frame
            self.target_plants = random.randint(self.min_plants, self.max_plants)
        
        # Handle plant spawning
        if self.plant_spawn_cooldown > 0:
            self.plant_spawn_cooldown -= 1
        
        # Adjust spawn chance based on current vs target number of plants
        current_plants = len(self.plants)
        if current_plants < self.target_plants:
            # Increase spawn chance when below target
            effective_spawn_chance = self.plant_spawn_chance * (1 + (self.target_plants - current_plants) * 0.5)
        else:
            # Decrease spawn chance when at or above target
            effective_spawn_chance = self.plant_spawn_chance * 0.5
        
        # Try to spawn a new plant
        if (current_plants < self.max_plants and 
            self.plant_spawn_cooldown <= 0 and 
            random.random() < effective_spawn_chance):
            
            self.spawn_plant()
            self.plant_spawn_cooldown = self.plant_spawn_cooldown_max

    def check_plant_collision(self):
        """Check for collisions with plants and handle eating"""
        # Only check head collisions for eating
        head_x, head_y = self.positions[0]
        
        # Create a collision box that matches the head's actual size
        head_rect = pygame.Rect(
            head_x - self.head_size/2,  # Center the box on the head
            head_y - self.head_size/2,
            self.head_size,            # Use actual head size
            self.head_size
        )
        
        # Check each plant
        for plant in self.plants[:]:  # Use slice copy to safely modify during iteration
            plant_rect = plant.get_bounding_box()
            
            # Get plant's nutritional value (0.0 to 1.0)
            nutrition = plant.get_nutritional_value()
            
            if head_rect.colliderect(plant_rect):
                # Full hunger gain based on nutrition (no division)
                hunger_gain = int(self.hunger_gain_from_plant * nutrition)
                
                # Apply the gains
                self.hunger = min(self.max_hunger, self.hunger + hunger_gain)
                
                # Only grow from healthy plants (nutrition > 0.5)
                if self.num_segments < self.max_segments and nutrition > 0.5:
                    self.num_segments += 1
                    # Add new segment at the end
                    last_pos = self.positions[-1]
                    self.positions.append(last_pos)
                    # Add new color for the segment
                    green_val = int(150 - (100 * (self.num_segments-1) / (self.max_segments - 1)))
                    self.body_colors.append((70, green_val + 30, 20))
                    # Show happy expression for growing
                    self.set_expression(1.0, 2.0)  # Very happy, strong magnitude
                else:
                    # Expression based on nutritional value
                    self.set_expression(min(1.0, nutrition), nutrition)  # Better nutrition = happier expression
                
                # Remove the plant after eating it
                self.plants.remove(plant)
                return True
                
        return False

    def update_hunger(self):
        """Update hunger and return whether worm is still alive"""
        old_hunger = self.hunger
        old_segments = self.num_segments
        self.hunger = max(0, self.hunger - self.current_hunger_rate)
        
        # Update shrink timer
        if self.shrink_timer > 0:
            self.shrink_timer -= 1
        
        # Calculate shrinking based on hunger level
        hunger_ratio = self.hunger / self.max_hunger
        if hunger_ratio < self.shrink_hunger_threshold and self.shrink_timer == 0:
            if self.num_segments > self.min_segments:
                # Show sad expression when shrinking
                self.set_expression(-1.0, 1.5)  # Very sad, strong magnitude
                # Remove last segment
                self.num_segments -= 1
                if len(self.positions) > self.num_segments:
                    self.positions.pop()
                    self.body_colors.pop()
                # Set cooldown
                self.shrink_timer = self.shrink_cooldown
                # Return shrink occurred
                return self.hunger > 0 and self.num_segments > 0, True
            elif old_hunger > 0 and self.hunger == 0:
                # Show very sad expression when at minimum size and starving
                self.set_expression(-1.0, 2.0)  # Very sad, strongest magnitude
        
        # Die if no segments left or hunger is zero
        return self.hunger > 0 and self.num_segments > 0, False
        
    def step(self, action):
        """Execute one time step within the environment"""
        # Update difficulty based on worm length
        difficulty_factor = (len(self.positions) - self.min_segments) / 10  # Every 10 segments above min increases difficulty
        self.current_hunger_rate = self.base_hunger_rate * (1 + difficulty_factor * 0.1)  # 10% faster hunger per difficulty level
        self.current_plant_spawn_chance = self.base_plant_spawn_chance / (1 + difficulty_factor * 0.1)  # 10% fewer plants per difficulty level
        self.current_max_plants = max(2, self.base_max_plants - int(difficulty_factor))  # Reduce max plants but keep at least 2
        
        # Store previous state for reward calculation
        prev_hunger = self.hunger
        prev_num_segments = len(self.positions)
        prev_action = self.prev_action
        
        # Calculate reward
        reward = 0
        angle_diff = 0  # Initialize angle_diff
        
        # Execute action and update target angle
        if action < 8:  # Directional movement
            new_target = (action / 8) * 2 * math.pi
            # Check for sharp turns
            angle_diff = abs((new_target - self.target_angle + math.pi) % (2 * math.pi) - math.pi)
            if angle_diff > math.pi/2:  # More than 90 degrees
                reward += self.PENALTY_SHARP_TURN
                self.last_reward_source = f"Sharp Turn ({self.PENALTY_SHARP_TURN})"
            # Check for direction changes
            if action != self.prev_action:
                reward += self.PENALTY_DIRECTION_CHANGE
                self.last_reward_source = f"Direction Change ({self.PENALTY_DIRECTION_CHANGE})"
            
            self.target_angle = new_target
            # Smoothly interpolate current angle towards target
            angle_diff = (self.target_angle - self.angle + math.pi) % (2 * math.pi) - math.pi
            old_angle = self.angle
            self.angle += np.clip(angle_diff, -self.angular_speed, self.angular_speed)
            
            # Reward smooth movement (small angle changes)
            if abs(angle_diff) < math.pi/4:  # Less than 45 degrees
                reward += self.REWARD_SMOOTH_MOVEMENT
                self.last_reward_source = f"Smooth Movement ({self.REWARD_SMOOTH_MOVEMENT})"
                
            # Calculate movement based on current angle
            dx = math.cos(self.angle) * self.speed
            dy = math.sin(self.angle) * self.speed
        else:
            dx, dy = 0, 0
        
        # Update position
        new_head_x = self.x + dx
        new_head_y = self.y + dy
        old_pos = self.positions[0] if self.positions else (self.x, self.y)
        self.positions[0] = (self.x, self.y)
        
        # Reward exploration (moving to new areas)
        if abs(self.x - old_pos[0]) > self.head_size or abs(self.y - old_pos[1]) > self.head_size:
            reward += self.REWARD_EXPLORATION
            self.last_reward_source = f"Exploration ({self.REWARD_EXPLORATION})"
        
        # Wall collision handling with bounce
        wall_collision = False
        wall_dist = min(new_head_x - self.head_size, self.width - new_head_x - self.head_size,
                       new_head_y - self.head_size, self.height - new_head_y - self.head_size)
        
        # Apply danger zone penalty before actual collision
        if wall_dist < self.danger_zone_distance:
<<<<<<< HEAD
            # Linear scaling of penalty based on proximity
            danger_factor = (1.0 - (wall_dist / self.danger_zone_distance))
=======
            # Exponential scaling of penalty based on proximity
            danger_factor = (1.0 - (wall_dist / self.danger_zone_distance)) ** 2
>>>>>>> cd79f527
            danger_penalty = self.PENALTY_DANGER_ZONE * danger_factor
            reward += danger_penalty
            
            # Increment wall stay counter in danger zone
            if wall_dist < self.danger_zone_distance * self.danger_zone_start_ratio:
<<<<<<< HEAD
                self.wall_stay_count = min(self.wall_stay_count + self.wall_stay_increment, 
                                         self.max_wall_stay_multiplier)
                # Linear penalty growth with cap
                stay_penalty = self.PENALTY_WALL_STAY * self.wall_stay_count
=======
                self.wall_stay_count += self.wall_stay_increment
                # Exponential penalty growth
                stay_penalty = self.PENALTY_WALL_STAY * (self.wall_stay_exp_base ** min(self.wall_stay_count, 5))
>>>>>>> cd79f527
                reward += stay_penalty
                self.last_reward_source = f"Danger Zone ({danger_penalty:.1f}) + Wall Stay ({stay_penalty:.1f})"
            else:
                self.last_reward_source = f"Danger Zone ({danger_penalty:.1f})"
        else:
<<<<<<< HEAD
            # Decay wall stay counter when away from danger zone
=======
            # Decay wall stay counter when away from walls
>>>>>>> cd79f527
            self.wall_stay_count = max(0, self.wall_stay_count - self.wall_stay_recovery)
        
        if (new_head_x - self.head_size < 0 or new_head_x + self.head_size > self.width or
            new_head_y - self.head_size < 0 or new_head_y + self.head_size > self.height):
            wall_collision = True
<<<<<<< HEAD
            reward += self.PENALTY_WALL
            self.wall_stay_count = min(self.wall_stay_count + self.wall_collision_increment,
                                     self.max_wall_stay_multiplier)
            # Linear penalty growth with cap
            stay_penalty = self.PENALTY_WALL_STAY * self.wall_stay_count
            reward += stay_penalty
            self.last_reward_source = f"Wall Collision ({self.PENALTY_WALL}) + Wall Stay ({stay_penalty:.1f})"
            
            # More chaotic bounce mechanics
            bounce_strength = random.uniform(0.05, 0.2)  # Very weak bounce
            random_angle = random.uniform(-math.pi, math.pi)  # Completely random direction
            
            # Add significant speed penalty
            self.speed = max(1.0, self.speed * random.uniform(0.2, 0.4))  # Reduce speed by 60-80%
            
            # Add stronger random displacement after collision
            jitter = self.head_size * 1.0
            new_head_x += random.uniform(-jitter, jitter)
            new_head_y += random.uniform(-jitter, jitter)
            
            # Constrain position more aggressively away from walls
            buffer = self.head_size * 1.5
            new_head_x = np.clip(new_head_x, buffer, self.width - buffer)
            new_head_y = np.clip(new_head_y, buffer, self.height - buffer)
            
            # Random direction change
            if random.random() < 0.5:  # 50% chance of complete direction randomization
                self.angle = random.uniform(0, 2 * math.pi)
            else:
                if new_head_x < buffer or new_head_x > self.width - buffer:
                    reflected_angle = math.pi - self.angle
                else:
                    reflected_angle = -self.angle
                self.angle = (reflected_angle * bounce_strength + random_angle * (1 - bounce_strength)) % (2 * math.pi)
            
            # More severe speed reduction
            self.speed = max(1.0, self.speed * random.uniform(0.3, 0.6))  # Reduce speed by 40-70%
            
            # Add some random displacement after collision to prevent sticking
            jitter = self.head_size * 0.5
            new_head_x += random.uniform(-jitter, jitter)
            new_head_y += random.uniform(-jitter, jitter)
=======
            
            # Bounce off walls by reversing velocity components
            if new_head_x - self.head_size < 0:  # Left wall
                new_head_x = self.head_size + abs(new_head_x - self.head_size)
                dx = -dx * 0.5  # Reduce bounce velocity
            elif new_head_x + self.head_size > self.width:  # Right wall
                new_head_x = self.width - self.head_size - abs(new_head_x + self.head_size - self.width)
                dx = -dx * 0.5
            
            if new_head_y - self.head_size < 0:  # Top wall
                new_head_y = self.head_size + abs(new_head_y - self.head_size)
                dy = -dy * 0.5
            elif new_head_y + self.head_size > self.height:  # Bottom wall
                new_head_y = self.height - self.head_size - abs(new_head_y + self.head_size - self.height)
                dy = -dy * 0.5
            
            # Update angle after bounce
            if dx != 0 or dy != 0:
                self.angle = math.atan2(dy, dx)
>>>>>>> cd79f527
            
            self.wall_stay_count = self.wall_stay_count + self.wall_stay_increment
            self.last_reward_source = f"Wall Collision ({self.PENALTY_WALL})"
        
        # Update position
        self.x = new_head_x
        self.y = new_head_y
        
        # Reward for being in center zone
        center_dist = math.sqrt((self.x - self.width/2)**2 + (self.y - self.height/2)**2)
        if center_dist < self.center_zone_radius:
            reward += self.REWARD_CENTER
            self.last_reward_source = f"Center ({self.REWARD_CENTER})"
        
        # Update body segment positions with fixed spacing
        for i in range(1, self.num_segments):
            # Get direction to previous segment
            prev_x, prev_y = self.positions[i-1]
            if i < len(self.positions):
                curr_x, curr_y = self.positions[i]
            else:
                # If this is a new segment, place it behind the previous one
                angle = self.angle + math.pi  # Opposite direction of movement
                curr_x = prev_x - math.cos(angle) * self.segment_spacing
                curr_y = prev_y - math.sin(angle) * self.segment_spacing
            
            # Calculate direction from current to previous segment
            dx = prev_x - curr_x
            dy = prev_y - curr_y
            dist = math.sqrt(dx*dx + dy*dy)
            
            if dist > 0:
                # Normalize direction
                dx /= dist
                dy /= dist
                
                # Position segment at fixed distance from previous segment
                new_x = prev_x - dx * self.segment_spacing
                new_y = prev_y - dy * self.segment_spacing
                
                # Update position
                if i < len(self.positions):
                    self.positions[i] = (new_x, new_y)
                else:
                    self.positions.append((new_x, new_y))
        
        # Ensure we have exactly num_segments positions
        while len(self.positions) > self.num_segments:
            self.positions.pop()
        
        # Update plants and check collisions
        self.update_plants()
        ate_plant = self.check_plant_collision()
        
        # Update hunger and check if shrink occurred
        alive, did_shrink = self.update_hunger()
        
        # Calculate reward using Maslow's hierarchy
        if ate_plant:
            # Physiological needs (survival)
            hunger_ratio = self.hunger / self.max_hunger
            hunger_bonus = math.log(1 + self.REWARD_FOOD_HUNGER_SCALE * hunger_ratio**2)
            base_reward = self.REWARD_FOOD_BASE * (1 + hunger_bonus)
            reward += base_reward
            self.last_reward_source = f"Food ({base_reward:.1f})"
            
            # Growth rewards when healthy
            if self.hunger < self.max_hunger * 0.5:
                reward += self.REWARD_GROWTH
                self.last_reward_source += f" + Growth ({self.REWARD_GROWTH})"
            
        # Starvation penalties
        hunger_ratio = self.hunger / self.max_hunger
        if hunger_ratio < 0.5:  # Apply penalty when hungry (low hunger ratio)
            starvation_factor = ((hunger_ratio - 0.5) / 0.5) ** 2
            starvation_penalty = self.PENALTY_STARVATION_BASE * starvation_factor
            reward += starvation_penalty
            if starvation_penalty < -0.1:  # Only update source if penalty is significant
                self.last_reward_source = f"Starvation (hunger ratio: {hunger_ratio:.2f})"
            
        # Shrinking penalty
        if did_shrink:
            reward += self.PENALTY_SHRINK
            self.last_reward_source = "Shrinking"

        # Store the last reward for debugging
        self.last_reward = reward
        
        # Update reward window with only meaningful rewards
        if abs(reward) > 1.0:  # Only track significant rewards
            self.reward_window.append(reward)
            if len(self.reward_window) > self.reward_window_size:
                self.reward_window.pop(0)
        
        # Calculate emotional state from reward window
        if self.reward_window:
            # Get the most recent rewards (last 10)
            recent_window = self.reward_window[-10:]
            
            # Calculate separate means for positive and negative rewards
            positive_rewards = [r for r in recent_window if r > 0]
            negative_rewards = [r for r in recent_window if r < 0]
            
            # Calculate positive and negative scores
            pos_score = np.mean(positive_rewards) / 500.0 if positive_rewards else 0  # Scale down large food rewards
            neg_score = np.mean(negative_rewards) / -15.0 if negative_rewards else 0  # Scale wall collisions to -1
            
            # Combine scores with recency bias
            pos_weight = len(positive_rewards) / (len(recent_window) + 1e-6)
            neg_weight = len(negative_rewards) / (len(recent_window) + 1e-6)
            
            # Calculate z-score as weighted combination
            z_score = pos_score * pos_weight + neg_score * neg_weight
            
            # Smooth the transition
            new_target = np.clip(z_score, -1, 1)
            
            # Only trigger expression change if significant and not too frequent
            current_time = time.time()
            if not hasattr(self, 'last_expression_change'):
                self.last_expression_change = 0
                
            change_magnitude = abs(new_target - self.expression)
            time_since_last_change = current_time - self.last_expression_change
            
            if change_magnitude > 0.15 and time_since_last_change > 2.0:
                # Hold time increases with magnitude (4 to 6 seconds)
                hold_duration = 4.0 + change_magnitude * 2.0
                self.expression_hold_time = current_time + hold_duration
                # Slower speed for bigger changes
                self.current_expression_speed = self.base_expression_speed / (1.0 + change_magnitude * 1.5)
                
                self.last_expression_change = current_time
            else:
                # Reset to default speed for small changes
                self.current_expression_speed = self.base_expression_speed
                self.expression_hold_time = 0
            
            self.target_expression = new_target
        else:
            # No meaningful rewards yet, stay neutral
            self.target_expression = 0.0
        
        # Update previous action
        self.prev_action = action
        
        # Update episode tracking
        self.episode_reward += reward
        self.steps_in_level += 1
        
        # Check if level is complete
        if not alive and self.episode_reward > self.level * 100:
            self.level += 1
        
        if self.steps_in_level >= self.steps_for_level:
            self.level += 1
            self.steps_in_level = 0
            self.steps_for_level = min(self.max_steps, self.steps_for_level + self.steps_increment)
        
        # Get new state
        new_state = self._get_state()
        
        # Return state with additional info
        return new_state, reward, not alive, {
            'ate_plant': ate_plant,
            'wall_collision': wall_collision
        }
    
    def draw(self, surface=None):
        """Draw the game state"""
        if self.headless:
            return
            
        # Use provided surface or default game surface
        draw_surface = surface if surface is not None else self.game_surface
        
        # Fill background with dark color
        draw_surface.fill((20, 20, 20))
        
        # Draw walls as connected jagged lines
        def draw_wall_line(points):
            if len(points) > 1:
                pygame.draw.lines(draw_surface, self.wall_color, False, points, 2)
                # Add some darker shading on the inner edge
                darker_color = (max(0, self.wall_color[0] - 20),
                              max(0, self.wall_color[1] - 20),
                              max(0, self.wall_color[2] - 20))
                pygame.draw.lines(draw_surface, darker_color, False, points, 1)
        
        draw_wall_line(self.left_wall)
        draw_wall_line(self.right_wall)
        draw_wall_line(self.top_wall)
        draw_wall_line(self.bottom_wall)
        
        # Draw grid lines for visual reference
        grid_spacing = self.game_height // 10
        for i in range(0, self.game_width + grid_spacing, grid_spacing):
            pygame.draw.line(draw_surface, (40, 40, 40), (i, 0), (i, self.game_height))
        for i in range(0, self.game_height + grid_spacing, grid_spacing):
            pygame.draw.line(draw_surface, (40, 40, 40), (0, i), (self.game_width, i))
        
        # Draw plants
        for plant in self.plants:
            plant.draw(draw_surface)
        
        # Draw worm segments from tail to head
        for i in range(len(self.positions)-1, 0, -1):
            pos = self.positions[i]
            next_pos = self.positions[i-1]  # Next segment towards head
            
            # Calculate angle between segments
            dx = next_pos[0] - pos[0]
            dy = next_pos[1] - pos[1]
            angle = math.atan2(dy, dx)
            
            # Draw segment
            self._draw_segment(pos, angle, self.segment_width, self.body_colors[i])
        
        # Draw head (first segment)
        head_pos = self.positions[0]
        if len(self.positions) > 1:
            next_pos = self.positions[1]
            dx = head_pos[0] - next_pos[0]  # Reversed to point outward
            dy = head_pos[1] - next_pos[1]
            head_angle = math.atan2(dy, dx)
        else:
            head_angle = self.angle
            
        # Draw head with slightly different appearance
        self._draw_segment(head_pos, head_angle, self.segment_width * 1.2, self.head_color, True)
        
        # Update expression interpolation
        current_time = time.time()
        dt = current_time - self.last_time
        self.last_time = current_time
        
        # Only move towards target if we're past the hold time
        if current_time > self.expression_hold_time:
            # Smoothly move current expression towards target
            if self.expression != self.target_expression:
                diff = self.target_expression - self.expression
                move = self.current_expression_speed * dt  # Amount to move this frame
                if abs(diff) <= move:
                    self.expression = self.target_expression
                else:
                    self.expression += move if diff > 0 else -move
        
        # Draw UI elements in top-right corner
        padding = 5
        meter_width = self.game_width // 6  # Smaller meters
        meter_height = self.game_height // 40  # Thinner meters
        meter_x = self.game_width - meter_width - padding * 2
        meter_y = padding * 2
        
        # Use smaller font for all text
        font = pygame.font.Font(None, self.game_height // 30)  # Smaller font
        
        # Draw hunger meter
        pygame.draw.rect(draw_surface, (100, 100, 100),
                       (meter_x, meter_y, meter_width, meter_height))
        
        # Draw hunger fill
        fill_width = int((meter_width - 2) * (self.hunger / self.max_hunger))
        fill_color = (
            int(255 * (1 - self.hunger/self.max_hunger)),
            int(255 * (self.hunger/self.max_hunger)),
            0
        )
        pygame.draw.rect(draw_surface, fill_color,
                       (meter_x+1, meter_y+1, fill_width, meter_height-2))
        
        # Draw "Hunger" label
        hunger_text = "Hunger"
        text_surface = font.render(hunger_text, True, (200, 200, 200))
        text_rect = text_surface.get_rect()
        text_rect.right = meter_x - padding
        text_rect.centery = meter_y + meter_height//2
        draw_surface.blit(text_surface, text_rect)
        
        # Draw level progress bar
        progress_y = meter_y + meter_height + padding
        pygame.draw.rect(draw_surface, (100, 100, 100),
                       (meter_x, progress_y, meter_width, meter_height))
        
        # Draw progress fill
        progress = min(1.0, self.steps_in_level / self.steps_for_level)  
        fill_width = int((meter_width - 2) * progress)
        fill_color = (100, 200, 255)
        pygame.draw.rect(draw_surface, fill_color,
                       (meter_x+1, progress_y+1, fill_width, meter_height-2))
        
        # Draw "Level Progress" label
        progress_label = "Progress"  # Shortened for space
        text_surface = font.render(progress_label, True, (200, 200, 200))
        text_rect = text_surface.get_rect()
        text_rect.right = meter_x - padding
        text_rect.centery = progress_y + meter_height//2
        draw_surface.blit(text_surface, text_rect)
        
        # Draw stats in top-left corner
        stats_x = padding * 2
        stats_y = padding * 2
        line_height = self.game_height // 30
        
        # Draw stats with smaller font
        stats = [
            f"Level: {self.level}",
            f"Score: {int(self.episode_reward)}",
            f"Length: {self.num_segments}",
            f"Last Reward: {self.last_reward:.1f}",
            f"Source: {self.last_reward_source}"
        ]
        
        for stat in stats:
            text_surface = font.render(stat, True, (200, 200, 200))
            text_rect = text_surface.get_rect()
            text_rect.topleft = (stats_x, stats_y)
            draw_surface.blit(text_surface, text_rect)
            stats_y += line_height
        
        # Draw steps counter below level progress bar
        steps_text = f"{self.steps_in_level}/{self.steps_for_level}"  
        text_surface = font.render(steps_text, True, (200, 200, 200))
        text_rect = text_surface.get_rect()
        text_rect.right = self.game_width - padding * 2
        text_rect.top = progress_y + meter_height + padding
        draw_surface.blit(text_surface, text_rect)
        
        # Draw game area border
        if not surface:
            # Clear screen
            screen = pygame.display.get_surface()
            screen.fill((20, 20, 20))
            
            # Draw game surface onto main screen with offset
            screen.blit(draw_surface, (self.game_x_offset, self.game_y_offset))
            
            # Draw border around game area
            pygame.draw.rect(screen, (100, 100, 100), 
                           (self.game_x_offset-2, self.game_y_offset-2, 
                            self.game_width+4, self.game_height+4), 2)
            
            pygame.display.flip()

    def _draw_segment(self, pos, angle, width, color, is_head=False):
        """Draw a single body segment"""
        x, y = pos
        
        # Draw main body circle
        pygame.draw.circle(self.game_surface, color, (int(x), int(y)), width)
        
        if is_head:
            # Rotate face 90 degrees to face movement direction
            face_angle = angle - math.pi/2
            
            # Calculate eye positions (rotate around head center)
            eye_offset = self.head_size * 0.3  # Distance from center
            eye_y_offset = self.head_size * 0.15  # Eyes moved up more (from 0.1)
            
            # Base eye positions (before rotation)
            base_left_x = -eye_offset
            base_left_y = -eye_y_offset
            base_right_x = eye_offset
            base_right_y = -eye_y_offset
            
            # Rotate eye positions based on face angle
            left_eye_x = x + (base_left_x * math.cos(face_angle) - base_left_y * math.sin(face_angle))
            left_eye_y = y + (base_left_x * math.sin(face_angle) + base_left_y * math.cos(face_angle))
            right_eye_x = x + (base_right_x * math.cos(face_angle) - base_right_y * math.sin(face_angle))
            right_eye_y = y + (base_right_x * math.sin(face_angle) + base_right_y * math.cos(face_angle))
            
            # Draw eyes (white part)
            pygame.draw.circle(self.game_surface, self.eye_color, 
                            (int(left_eye_x), int(left_eye_y)), self.eye_size)
            pygame.draw.circle(self.game_surface, self.eye_color,
                            (int(right_eye_x), int(right_eye_y)), self.eye_size)
            
            # Adjust pupil position based on expression
            pupil_y_offset = self.eye_size * 0.3 * self.expression  # Move pupils up when happy, down when sad
            pupil_size = self.eye_size // 2
            
            # Draw pupils (black part) - shifted based on expression
            pygame.draw.circle(self.game_surface, self.pupil_color,
                            (int(left_eye_x), int(left_eye_y - pupil_y_offset)), pupil_size)
            pygame.draw.circle(self.game_surface, self.pupil_color,
                            (int(right_eye_x), int(right_eye_y - pupil_y_offset)), pupil_size)
            
            # Draw eyebrows
            brow_length = self.eye_size * 1.2
            brow_thickness = max(2, self.eye_size // 4)
            brow_y_offset = self.eye_size * 1.5
            brow_angle = math.pi * 0.15 * self.expression
            
            # Base positions for left eyebrow (relative to eye center)
            base_left_brow_start_x = -brow_length/2
            base_left_brow_start_y = -brow_y_offset
            base_left_brow_end_x = brow_length/2
            base_left_brow_end_y = -brow_y_offset + (brow_length/2 * brow_angle)
            
            # Base positions for right eyebrow (relative to eye center)
            base_right_brow_start_x = -brow_length/2
            base_right_brow_start_y = -brow_y_offset
            base_right_brow_end_x = brow_length/2
            base_right_brow_end_y = -brow_y_offset + (brow_length/2 * -brow_angle)  # Negative angle for right brow
            
            # Rotate and position left eyebrow
            left_brow_start_x = left_eye_x + (base_left_brow_start_x * math.cos(face_angle) - base_left_brow_start_y * math.sin(face_angle))
            left_brow_start_y = left_eye_y + (base_left_brow_start_x * math.sin(face_angle) + base_left_brow_start_y * math.cos(face_angle))
            left_brow_end_x = left_eye_x + (base_left_brow_end_x * math.cos(face_angle) - base_left_brow_end_y * math.sin(face_angle))
            left_brow_end_y = left_eye_y + (base_left_brow_end_x * math.sin(face_angle) + base_left_brow_end_y * math.cos(face_angle))
            
            # Rotate and position right eyebrow
            right_brow_start_x = right_eye_x + (base_right_brow_start_x * math.cos(face_angle) - base_right_brow_start_y * math.sin(face_angle))
            right_brow_start_y = right_eye_y + (base_right_brow_start_x * math.sin(face_angle) + base_right_brow_start_y * math.cos(face_angle))
            right_brow_end_x = right_eye_x + (base_right_brow_end_x * math.cos(face_angle) - base_right_brow_end_y * math.sin(face_angle))
            right_brow_end_y = right_eye_y + (base_right_brow_end_x * math.sin(face_angle) + base_right_brow_end_y * math.cos(face_angle))
            
            # Draw the eyebrows
            pygame.draw.line(self.game_surface, self.pupil_color,
                           (int(left_brow_start_x), int(left_brow_start_y)),
                           (int(left_brow_end_x), int(left_brow_end_y)), brow_thickness)
            pygame.draw.line(self.game_surface, self.pupil_color,
                           (int(right_brow_start_x), int(right_brow_start_y)),
                           (int(right_brow_end_x), int(right_brow_end_y)), brow_thickness)
            
            # Draw mouth (centered and below eyes)
            mouth_width = self.head_size * 0.6
            mouth_height = self.head_size * 0.2
            mouth_y_offset = self.head_size * 0.4
            mouth_thickness = max(3, self.head_size // 8)
            
            # Base mouth points (before rotation)
            mouth_left_x = -mouth_width/2
            mouth_right_x = mouth_width/2
            mouth_y = mouth_height + mouth_y_offset
            
            # Control point for quadratic curve (moves up/down based on expression)
            control_y = mouth_y + (mouth_height * 2 * self.expression)
            
            # Rotate mouth points
            rotated_left = (
                x + (mouth_left_x * math.cos(face_angle) - mouth_y * math.sin(face_angle)),
                y + (mouth_left_x * math.sin(face_angle) + mouth_y * math.cos(face_angle))
            )
            rotated_right = (
                x + (mouth_right_x * math.cos(face_angle) - mouth_y * math.sin(face_angle)),
                y + (mouth_right_x * math.sin(face_angle) + mouth_y * math.cos(face_angle))
            )
            rotated_control = (
                x + (0 * math.cos(face_angle) - control_y * math.sin(face_angle)),
                y + (0 * math.sin(face_angle) + control_y * math.cos(face_angle))
            )
            
            # Draw the quadratic curve for the mouth
            points = []
            steps = 10
            for i in range(steps + 1):
                t = i / steps
                # Quadratic Bezier curve
                px = (1-t)**2 * rotated_left[0] + 2*(1-t)*t * rotated_control[0] + t**2 * rotated_right[0]
                py = (1-t)**2 * rotated_left[1] + 2*(1-t)*t * rotated_control[1] + t**2 * rotated_right[1]
                points.append((int(px), int(py)))
            
            if len(points) > 1:
                pygame.draw.lines(self.game_surface, self.pupil_color, False, points, mouth_thickness)
    
    def _get_state(self):
        """Get the current state for the neural network"""
        head_x, head_y = self.positions[0]
        
        # Calculate normalized positions [-1, 1]
        norm_x = (head_x / (self.width * 0.5)) - 1
        norm_y = (head_y / (self.height * 0.5)) - 1
        
        # Calculate normalized velocity components [-1, 1]
        if len(self.positions) > 1:
            prev_x, prev_y = self.positions[1]
            vel_x = (head_x - prev_x) / self.segment_length
            vel_y = (head_y - prev_y) / self.segment_length
        else:
            vel_x = vel_y = 0
        
        # Normalize angle to [-1, 1]
        norm_angle = self.angle / math.pi
        
        # Calculate angular velocity (change in angle) [-1, 1]
        angular_vel = 0
        if len(self.positions) > 1:
            prev_angle = math.atan2(head_y - prev_y, head_x - prev_x)
            angular_vel = (self.angle - prev_angle) / math.pi
        
        # Get nearest plant info
        nearest_dist = float('inf')
        nearest_dx = 0
        nearest_dy = 0
        
        for plant in self.plants:
            dx = plant.x - head_x
            dy = plant.y - head_y
            dist = math.sqrt(dx*dx + dy*dy)
            if dist < nearest_dist:
                nearest_dist = dist
                nearest_dx = dx
                nearest_dy = dy
        
        # Normalize plant distances [-1, 1]
        max_dist = math.sqrt(self.width**2 + self.height**2)
        if nearest_dist == float('inf'):
            plant_dist = 1.0  # Maximum normalized distance
            plant_dx = 0
            plant_dy = 0
        else:
            plant_dist = (nearest_dist / max_dist) * 2 - 1
            plant_dx = nearest_dx / max_dist
            plant_dy = nearest_dy / max_dist
        
        # Calculate normalized distances to walls [-1, 1]
        left_dist = head_x / (self.width * 0.5) - 1
        right_dist = (self.width - head_x) / (self.width * 0.5) - 1
        top_dist = head_y / (self.height * 0.5) - 1
        bottom_dist = (self.height - head_y) / (self.height * 0.5) - 1
        
        # Normalize hunger [0, 1] then scale to [-1, 1]
        norm_hunger = (self.hunger / self.max_hunger) * 2 - 1
        
        return np.array([
            norm_x, norm_y,           # Position (2)
            vel_x, vel_y,             # Velocity (2)
            norm_angle,               # Angle (1)
            angular_vel,              # Angular velocity (1)
            plant_dist, plant_dx, plant_dy,  # Plant info (3)
            left_dist, right_dist, top_dist, bottom_dist,  # Wall distances (4)
            norm_hunger               # Hunger (1)
        ], dtype=np.float32)
    
    def reset(self):
        """Reset the game state"""
        # Reset worm position to center
        self.x = self.width / 2
        self.y = self.height / 2
        self.angle = 0
        self.target_angle = 0
        self.prev_action = 4  # Reset to no movement
        
        # Use initial number of segments defined in __init__
        self.positions = [(self.x, self.y) for _ in range(self.num_segments)]
        
        # Reset colors
        self.body_colors = []
        for i in range(self.num_segments):
            green_val = int(150 - (100 * i / self.max_segments))
            self.body_colors.append((70, green_val + 30, 20))
        
        # Start with low hunger (30% of max) to encourage immediate food seeking
        self.hunger = self.max_hunger * 0.3
        
        # Clear and respawn plants
        self.plants = []
        self.target_plants = random.randint(self.min_plants, self.max_plants)
        initial_plants = random.randint(self.min_plants, self.target_plants)
        
        # Keep trying to spawn initial plants until we have enough
        attempts = 0
        while len(self.plants) < initial_plants and attempts < 100:
            self.spawn_plant()
            attempts += 1
            
        # Reset episode reward
        self.episode_reward = 0.0
        
        # Reset steps in level
        self.steps_in_level = 0
        
        return self._get_state()
        
    def update_hunger(self):
        """Update hunger and return whether worm is still alive"""
        old_hunger = self.hunger
        old_segments = self.num_segments
        self.hunger = max(0, self.hunger - self.current_hunger_rate)
        
        # Update shrink timer
        if self.shrink_timer > 0:
            self.shrink_timer -= 1
        
        # Calculate shrinking based on hunger level
        hunger_ratio = self.hunger / self.max_hunger
        if hunger_ratio < self.shrink_hunger_threshold and self.shrink_timer == 0:
            if self.num_segments > self.min_segments:
                # Show sad expression when shrinking
                self.set_expression(-1.0, 1.5)  # Very sad, strong magnitude
                # Remove last segment
                self.num_segments -= 1
                if len(self.positions) > self.num_segments:
                    self.positions.pop()
                    self.body_colors.pop()
                # Set cooldown
                self.shrink_timer = self.shrink_cooldown
                # Return shrink occurred
                return self.hunger > 0 and self.num_segments > 0, True
            elif old_hunger > 0 and self.hunger == 0:
                # Show very sad expression when at minimum size and starving
                self.set_expression(-1.0, 2.0)  # Very sad, strongest magnitude
        
        # Die if no segments left or hunger is zero
        return self.hunger > 0 and self.num_segments > 0, False
        
    def set_expression(self, target, magnitude):
        """Set the target expression and magnitude"""
        self.target_expression = target
        self.expression_time = time.time()
        self.expression_hold_time = time.time() + (4.0 + magnitude * 2.0)
        self.current_expression_speed = self.base_expression_speed / (1.0 + magnitude * 1.5)

class WormAgent:
    def __init__(self, state_size, action_size):
        self.state_size = state_size
        self.action_size = action_size
        self.memory = deque(maxlen=100000)  # Increased memory size
        self.batch_size = 64  # Much smaller batch size
        self.gamma = 0.99
        self.epsilon = 1.0
        self.epsilon_min = 0.1  # Increased from 0.05 for more exploration
        self.epsilon_decay = 0.9998  # Much slower decay from 0.9995
        self.learning_rate = 0.0005  # Keep current learning rate
        self.device = torch.device("cuda" if torch.cuda.is_available() else "cpu")
        print(f"Using device: {self.device}")
        
        if torch.cuda.is_available():
            print(f"GPU: {torch.cuda.get_device_name(0)}")
            print(f"Memory Allocated: {torch.cuda.memory_allocated(0)/1024**2:.2f} MB")
        
        self.model = self._build_model().to(self.device)
        self.target_model = self._build_model().to(self.device)
        self.optimizer = optim.Adam(self.model.parameters(), lr=self.learning_rate)
        self.scheduler = optim.lr_scheduler.StepLR(self.optimizer, step_size=100, gamma=0.9, verbose=False)  # Disabled verbose
        
        # Try to load model
        model_dir = os.path.join('models', 'saved')
        os.makedirs(model_dir, exist_ok=True)
        model_path = os.path.join(model_dir, 'worm_state.pt')
        print(f"Attempting to load model from {model_path}")
        
        try:
            checkpoint = torch.load(model_path)
            self.model.load_state_dict(checkpoint['model_state_dict'])
            self.target_model.load_state_dict(checkpoint['target_model_state_dict'])
            self.optimizer.load_state_dict(checkpoint['optimizer_state_dict'])
            self.epsilon = checkpoint['epsilon']
            print(f"Successfully loaded model. Epsilon: {self.epsilon:.4f}")
        except Exception as e:
            print(f"Error loading model: {e}")
            print("No saved model found, starting fresh")
            
    def _build_model(self):
        """Build the neural network model.
        Architecture:
        - Input: 14 features
        - Hidden 1: 256 neurons
        - Hidden 2: 256 neurons
        - Hidden 3: 128 neurons
        - Output: 9 actions
        """
        return nn.Sequential(
            nn.Linear(self.state_size, 256),
            nn.ReLU(),
            nn.Linear(256, 256),
            nn.ReLU(),
            nn.Linear(256, 128),
            nn.ReLU(),
            nn.Linear(128, self.action_size)
        )
    
    def remember(self, state, action, reward, next_state, done):
        self.memory.append((state, action, reward, next_state, done))
    
    def act(self, state):
        if random.random() <= self.epsilon:
            return random.randrange(self.action_size)
        
        with torch.no_grad():
            state = torch.FloatTensor(state).unsqueeze(0).to(self.device)
            act_values = self.model(state)
            return torch.argmax(act_values).item()
    
    def train(self):
        if len(self.memory) < self.batch_size:
            return
        
        # Sample random batch from memory
        minibatch = random.sample(self.memory, self.batch_size)
        
        # Prepare batch data
        states = torch.FloatTensor([t[0] for t in minibatch]).to(self.device)
        actions = torch.LongTensor([t[1] for t in minibatch]).to(self.device)
        rewards = torch.FloatTensor([t[2] for t in minibatch]).to(self.device)
        next_states = torch.FloatTensor([t[3] for t in minibatch]).to(self.device)
        dones = torch.FloatTensor([t[4] for t in minibatch]).to(self.device)
        
        # Current Q values
        current_q = self.model(states).gather(1, actions.unsqueeze(1))
        
        # Next Q values from target model
        with torch.no_grad():
            next_q = self.target_model(next_states).max(1)[0]
            target_q = rewards + (1 - dones) * self.gamma * next_q
        
        # Compute loss and update model
        loss = F.mse_loss(current_q.squeeze(), target_q)
        self.optimizer.zero_grad()
        loss.backward()
        self.optimizer.step()
        
        # Update epsilon
        if self.epsilon > self.epsilon_min:
            self.epsilon *= self.epsilon_decay
        
        return loss.item()
    
    def update_target_model(self):
        self.target_model.load_state_dict(self.model.state_dict())
    
    def save(self, episode):
        torch.save({
            'model_state_dict': self.model.state_dict(),
            'target_model_state_dict': self.target_model.state_dict(),
            'optimizer_state_dict': self.optimizer.state_dict(),
            'epsilon': self.epsilon,
            'state_size': self.state_size
        }, f'models/saved/worm_state.pt')
        print(f"Saved model state at episode {episode}")

# ML Agent setup
STATE_SIZE = 14  # position (2), velocity (2), angle (1), angular_vel (1), plant info (3), walls (4), hunger (1)
ACTION_SIZE = 9  # 8 directions + no movement
agent = WormAgent(STATE_SIZE, ACTION_SIZE)

# Load the best model if in demo mode
if args.demo:
    agent.load_model = True
    agent.epsilon = 0.01  # Very little exploration in demo mode
    print("Running in demo mode with best trained model")

analytics = WormAnalytics()

# Episode tracking
episode = 0
steps_in_episode = 0
MAX_STEPS = 6000
positions_history = []

# Movement tracking
wall_collisions = 0
total_distance = 0
last_position = (0, 0)

def update_metrics():
    global total_distance, last_position, episode
    
    # Calculate metrics
    current_position = (game.x, game.y)
    distance = math.sqrt((current_position[0] - last_position[0])**2 + 
                        (current_position[1] - last_position[1])**2)
    total_distance += distance
    
    # Calculate exploration ratio (unique positions / total positions)
    unique_positions = len(set((int(p[0]), int(p[1])) for p in positions_history))
    exploration_ratio = unique_positions / len(positions_history) if positions_history else 0
    
    # Calculate movement smoothness
    if len(positions_history) > 2:
        vectors = np.diff(np.array(positions_history[-3:]), axis=0)
        angles = np.arctan2(vectors[:, 1], vectors[:, 0])
        smoothness = 1.0 / (1.0 + np.std(angles))
    else:
        smoothness = 1.0
    
    metrics_data = {
        'avg_speed': math.sqrt(game.speed**2),
        'wall_collisions': wall_collisions,
        'exploration_ratio': exploration_ratio,
        'movement_smoothness': smoothness
    }
    
    analytics.update_metrics(episode, metrics_data)
    last_position = current_position

if __name__ == "__main__":
    game = WormGame(headless=False)  # Regular display mode for direct running
    
    # Main game loop
    clock = pygame.time.Clock()
    running = True
    while running:
        clock.tick(60)
        
        # Handle events
        for event in pygame.event.get():
            if event.type == pygame.QUIT:
                running = False
                
        # Get current state
        state = game._get_state()
        
        # Get action from agent
        action = agent.act(state)
        
        # Execute action and get next state
        next_state, reward, done, _ = game.step(action)
        
        # Remember experience
        agent.remember(state, action, reward, next_state, done)
        
        # Train the agent
        if not args.demo:  # Only train if not in demo mode
            loss = agent.train()
            
            # Update target network periodically
            if steps_in_episode % 100 == 0:
                agent.update_target_model()
                
        # Draw everything
        game.draw()
        
        if done:
            print("Game Over! Starting new episode...")
            game.reset()
            
        # Increment steps
        steps_in_episode += 1
        
        # Check if episode should end
        if steps_in_episode >= MAX_STEPS:
            # Save the model state every 5 episodes
            if episode % 5 == 0:
                agent.save(episode)
                print(f"Saved model state at episode {episode}")
            
            # Generate analytics report every 10 episodes
            if episode % 10 == 0:
                report_path = analytics.generate_report(episode)
                heatmap_path = analytics.plot_heatmap(positions_history, (game.width, game.height), episode)
                print(f"Generated report: {report_path}")
                print(f"Generated heatmap: {heatmap_path}")
            
            # Reset episode
            episode += 1
            steps_in_episode = 0
            positions_history = []
            wall_collisions = 0
            total_distance = 0
            game.reset()
            
    pygame.quit()<|MERGE_RESOLUTION|>--- conflicted
+++ resolved
@@ -155,7 +155,6 @@
         
         # Wall collision tracking
         self.wall_stay_count = 0
-<<<<<<< HEAD
         self.danger_zone_distance = self.head_size * 4.0  # Much larger danger zone
         self.danger_zone_start_ratio = 0.98  # Start penalties very early
         self.wall_stay_increment = 1.0  # Faster penalty accumulation
@@ -163,34 +162,14 @@
         self.wall_stay_recovery = 0.1  # Very slow recovery
         self.max_wall_stay_multiplier = 10.0  # Higher maximum multiplier
         
-        # Reward/Penalty constants - all relative to REWARD_FOOD_BASE
-        self.REWARD_FOOD_BASE = 100.0
-=======
-        self.danger_zone_distance = self.head_size * 1.8
-        self.danger_zone_start_ratio = 0.9
-        self.wall_stay_increment = 0.3
-        self.wall_collision_increment = 0.8
-        self.wall_stay_recovery = 0.4
-        self.wall_stay_exp_base = 1.5  # Increased from 1.15 for stronger exponential penalty
-        
         # Reward/Penalty constants
         self.REWARD_FOOD_BASE = 100.0  # Increased to make food more rewarding
->>>>>>> cd79f527
         self.REWARD_FOOD_HUNGER_SCALE = 2.0
         self.REWARD_GROWTH = 50.0
         self.REWARD_SMOOTH_MOVEMENT = 2.0
         self.REWARD_EXPLORATION = 5.0
         self.REWARD_CENTER = 20.0  # New reward for being in center
         
-<<<<<<< HEAD
-        # Penalties - much more severe
-        self.PENALTY_WALL = -500.0  # 5x food reward
-        self.PENALTY_WALL_STAY = -100.0  # Base wall stay penalty
-        self.PENALTY_DANGER_ZONE = -80.0  # Stronger danger zone penalty
-        self.PENALTY_SHARP_TURN = -2.0
-        self.PENALTY_DIRECTION_CHANGE = -0.8
-        self.PENALTY_SHRINK = -25.0
-=======
         # Penalties
         self.PENALTY_WALL = -50.0  # Keep strong wall collision penalty
         self.PENALTY_WALL_STAY = -20.0  # Keep strong wall stay penalty
@@ -199,7 +178,6 @@
         self.PENALTY_DIRECTION_CHANGE = -0.05  # Reduced to be less punishing for exploration
         self.PENALTY_SHRINK = -25.0
         self.PENALTY_DANGER_ZONE = -2.0  # Keep as is
->>>>>>> cd79f527
         self.PENALTY_STARVATION_BASE = -1.5
         
         # Center zone definition
@@ -495,87 +473,27 @@
         
         # Apply danger zone penalty before actual collision
         if wall_dist < self.danger_zone_distance:
-<<<<<<< HEAD
-            # Linear scaling of penalty based on proximity
-            danger_factor = (1.0 - (wall_dist / self.danger_zone_distance))
-=======
             # Exponential scaling of penalty based on proximity
             danger_factor = (1.0 - (wall_dist / self.danger_zone_distance)) ** 2
->>>>>>> cd79f527
             danger_penalty = self.PENALTY_DANGER_ZONE * danger_factor
             reward += danger_penalty
             
             # Increment wall stay counter in danger zone
             if wall_dist < self.danger_zone_distance * self.danger_zone_start_ratio:
-<<<<<<< HEAD
-                self.wall_stay_count = min(self.wall_stay_count + self.wall_stay_increment, 
-                                         self.max_wall_stay_multiplier)
-                # Linear penalty growth with cap
-                stay_penalty = self.PENALTY_WALL_STAY * self.wall_stay_count
-=======
                 self.wall_stay_count += self.wall_stay_increment
                 # Exponential penalty growth
                 stay_penalty = self.PENALTY_WALL_STAY * (self.wall_stay_exp_base ** min(self.wall_stay_count, 5))
->>>>>>> cd79f527
                 reward += stay_penalty
                 self.last_reward_source = f"Danger Zone ({danger_penalty:.1f}) + Wall Stay ({stay_penalty:.1f})"
             else:
                 self.last_reward_source = f"Danger Zone ({danger_penalty:.1f})"
         else:
-<<<<<<< HEAD
-            # Decay wall stay counter when away from danger zone
-=======
             # Decay wall stay counter when away from walls
->>>>>>> cd79f527
             self.wall_stay_count = max(0, self.wall_stay_count - self.wall_stay_recovery)
         
         if (new_head_x - self.head_size < 0 or new_head_x + self.head_size > self.width or
             new_head_y - self.head_size < 0 or new_head_y + self.head_size > self.height):
             wall_collision = True
-<<<<<<< HEAD
-            reward += self.PENALTY_WALL
-            self.wall_stay_count = min(self.wall_stay_count + self.wall_collision_increment,
-                                     self.max_wall_stay_multiplier)
-            # Linear penalty growth with cap
-            stay_penalty = self.PENALTY_WALL_STAY * self.wall_stay_count
-            reward += stay_penalty
-            self.last_reward_source = f"Wall Collision ({self.PENALTY_WALL}) + Wall Stay ({stay_penalty:.1f})"
-            
-            # More chaotic bounce mechanics
-            bounce_strength = random.uniform(0.05, 0.2)  # Very weak bounce
-            random_angle = random.uniform(-math.pi, math.pi)  # Completely random direction
-            
-            # Add significant speed penalty
-            self.speed = max(1.0, self.speed * random.uniform(0.2, 0.4))  # Reduce speed by 60-80%
-            
-            # Add stronger random displacement after collision
-            jitter = self.head_size * 1.0
-            new_head_x += random.uniform(-jitter, jitter)
-            new_head_y += random.uniform(-jitter, jitter)
-            
-            # Constrain position more aggressively away from walls
-            buffer = self.head_size * 1.5
-            new_head_x = np.clip(new_head_x, buffer, self.width - buffer)
-            new_head_y = np.clip(new_head_y, buffer, self.height - buffer)
-            
-            # Random direction change
-            if random.random() < 0.5:  # 50% chance of complete direction randomization
-                self.angle = random.uniform(0, 2 * math.pi)
-            else:
-                if new_head_x < buffer or new_head_x > self.width - buffer:
-                    reflected_angle = math.pi - self.angle
-                else:
-                    reflected_angle = -self.angle
-                self.angle = (reflected_angle * bounce_strength + random_angle * (1 - bounce_strength)) % (2 * math.pi)
-            
-            # More severe speed reduction
-            self.speed = max(1.0, self.speed * random.uniform(0.3, 0.6))  # Reduce speed by 40-70%
-            
-            # Add some random displacement after collision to prevent sticking
-            jitter = self.head_size * 0.5
-            new_head_x += random.uniform(-jitter, jitter)
-            new_head_y += random.uniform(-jitter, jitter)
-=======
             
             # Bounce off walls by reversing velocity components
             if new_head_x - self.head_size < 0:  # Left wall
@@ -595,7 +513,6 @@
             # Update angle after bounce
             if dx != 0 or dy != 0:
                 self.angle = math.atan2(dy, dx)
->>>>>>> cd79f527
             
             self.wall_stay_count = self.wall_stay_count + self.wall_stay_increment
             self.last_reward_source = f"Wall Collision ({self.PENALTY_WALL})"
